--- conflicted
+++ resolved
@@ -24,10 +24,7 @@
   temperature: number;
   max_tokens: number;
   safe_prompt: boolean;
-<<<<<<< HEAD
-=======
   summarizer_model?: string;
   summarizer_prompt?: string;
->>>>>>> 82ff8d79
   updated_at?: string;
 }