--- conflicted
+++ resolved
@@ -19,15 +19,9 @@
 }: {
   m: Message;
   i: number;
-<<<<<<< HEAD
-  onSave: (i: number, text: string) => void;
-  onDelete: () => void;
-  onRegen: () => void;
-=======
   onSave: (i: number, text: string) => void | Promise<void>;
   onDelete: () => void | Promise<void>;
   onRegen: () => void | Promise<void>;
->>>>>>> 82ff8d79
 }) {
   const [editing, setEditing] = useState(false);
   const [val, setVal] = useState(m.content);
